import tempfile
from pathlib import Path

import streamlit as st
from snakedeploy.deploy import WorkflowDeployer
<<<<<<< HEAD

from common.components.config_editor import ace_config_editor, config_editor
=======
from streamlit_ace import st_ace

from common.components.config_editor import config_editor
>>>>>>> a79f28eb
from common.components.ui_components import persistend_text_input
from common.data.entities.workflow import Workflow


def workflow_selector() -> Workflow | None:
    """
    Create workflow selector widget in Streamlit with persistent text inputs.

    Returns
    -------
    Workflow or None
        The selected workflow or None if the input is incomplete.
    """

<<<<<<< HEAD
    if "workflow-url" in st.session_state:
        changed = [
            st.session_state["workflow-meta-url"],
            st.session_state["workflow-meta-tag"],
            st.session_state["workflow-meta-branch"],
=======
    if "workflow-branch" in st.session_state:
        changed = [
            st.session_state["workflow-url"],
            st.session_state["workflow-tag"],
            st.session_state["workflow-branch"],
>>>>>>> a79f28eb
        ]
    else:
        changed = [""] * 3

    url = persistend_text_input(
        "Workflow repository URL (e.g. https://github.com/snakemake-workflows/rna-seq-kallisto-sleuth)",
<<<<<<< HEAD
        "workflow-meta-url",
    )

    tag = persistend_text_input(
        "Workflow repository tag (optional)",
        "workflow-meta-tag",
    )

    branch = persistend_text_input(
        "Workflow repository branch (optional)",
        "workflow-meta-branch",
=======
        "workflow-url",
    )

    tag = persistend_text_input(
        "Workflow repository tag (optional)",
        "workflow-tag",
    )

    branch = persistend_text_input(
        "Workflow repository branch (optional)",
        "workflow-branch",
>>>>>>> a79f28eb
    )

    # upon change of any of the inputs above -> clear session_state of the config
    if url != changed[0] or tag != changed[1] or branch != changed[2]:
        for key in st.session_state.keys():
<<<<<<< HEAD
            if key.startswith("workflow-config-"):
=======
            if key.startswith("workflow_config-"):
>>>>>>> a79f28eb
                del st.session_state[key]

    if url and (tag or branch):
        return Workflow(url=url, tag=tag, branch=branch)
    else:
        st.info("Please provide a workflow URL and a tag or branch")


def workflow_editor(workflow: Workflow) -> tempfile.TemporaryDirectory:
    """
    Create and edit workflow configuration.

    Parameters
    ----------
    workflow : Workflow
        The workflow object containing URL, tag, and branch information.

    Returns
    -------
    tempfile.TemporaryDirectory
        The temporary directory where the workflow is deployed.
    """
    tmpdir = tempfile.TemporaryDirectory()
    tmpdir_path = Path(tmpdir.name)

    with WorkflowDeployer(
        workflow.url, tmpdir_path, tag=workflow.tag, branch=workflow.branch
    ) as wd:
        wd.deploy(None)

<<<<<<< HEAD
        st.session_state["workflow-config-dir_path"] = tmpdir_path
=======
        st.session_state["workflow_config-dir_path"] = tmpdir_path
>>>>>>> a79f28eb
        conf_path = tmpdir_path / "config" / "config.yaml"
        config_viewer = st.radio(
            "Configuration editor mode",
            ["Form", "Text Editor"],
            horizontal=True,
        )
        if not conf_path.exists():
            st.error("No config file found!")
            st.stop()
        st.divider()
        if config_viewer == "Form":
            config = config_editor(conf_path, wd)
        else:
<<<<<<< HEAD
            config = ace_config_editor(conf_path, wd)

=======
            config = st_ace(conf_path.read_text(), language="yaml")
>>>>>>> a79f28eb
        with open(conf_path, "w") as f:
            f.write(config)
    return tmpdir<|MERGE_RESOLUTION|>--- conflicted
+++ resolved
@@ -3,14 +3,8 @@
 
 import streamlit as st
 from snakedeploy.deploy import WorkflowDeployer
-<<<<<<< HEAD
 
 from common.components.config_editor import ace_config_editor, config_editor
-=======
-from streamlit_ace import st_ace
-
-from common.components.config_editor import config_editor
->>>>>>> a79f28eb
 from common.components.ui_components import persistend_text_input
 from common.data.entities.workflow import Workflow
 
@@ -24,27 +18,17 @@
     Workflow or None
         The selected workflow or None if the input is incomplete.
     """
-
-<<<<<<< HEAD
     if "workflow-url" in st.session_state:
         changed = [
             st.session_state["workflow-meta-url"],
             st.session_state["workflow-meta-tag"],
             st.session_state["workflow-meta-branch"],
-=======
-    if "workflow-branch" in st.session_state:
-        changed = [
-            st.session_state["workflow-url"],
-            st.session_state["workflow-tag"],
-            st.session_state["workflow-branch"],
->>>>>>> a79f28eb
         ]
     else:
         changed = [""] * 3
 
     url = persistend_text_input(
         "Workflow repository URL (e.g. https://github.com/snakemake-workflows/rna-seq-kallisto-sleuth)",
-<<<<<<< HEAD
         "workflow-meta-url",
     )
 
@@ -56,29 +40,12 @@
     branch = persistend_text_input(
         "Workflow repository branch (optional)",
         "workflow-meta-branch",
-=======
-        "workflow-url",
-    )
-
-    tag = persistend_text_input(
-        "Workflow repository tag (optional)",
-        "workflow-tag",
-    )
-
-    branch = persistend_text_input(
-        "Workflow repository branch (optional)",
-        "workflow-branch",
->>>>>>> a79f28eb
     )
 
     # upon change of any of the inputs above -> clear session_state of the config
     if url != changed[0] or tag != changed[1] or branch != changed[2]:
         for key in st.session_state.keys():
-<<<<<<< HEAD
             if key.startswith("workflow-config-"):
-=======
-            if key.startswith("workflow_config-"):
->>>>>>> a79f28eb
                 del st.session_state[key]
 
     if url and (tag or branch):
@@ -109,11 +76,7 @@
     ) as wd:
         wd.deploy(None)
 
-<<<<<<< HEAD
         st.session_state["workflow-config-dir_path"] = tmpdir_path
-=======
-        st.session_state["workflow_config-dir_path"] = tmpdir_path
->>>>>>> a79f28eb
         conf_path = tmpdir_path / "config" / "config.yaml"
         config_viewer = st.radio(
             "Configuration editor mode",
@@ -127,12 +90,8 @@
         if config_viewer == "Form":
             config = config_editor(conf_path, wd)
         else:
-<<<<<<< HEAD
             config = ace_config_editor(conf_path, wd)
 
-=======
-            config = st_ace(conf_path.read_text(), language="yaml")
->>>>>>> a79f28eb
         with open(conf_path, "w") as f:
             f.write(config)
     return tmpdir